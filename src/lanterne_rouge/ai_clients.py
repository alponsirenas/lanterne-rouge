import os
import json
import openai
from lanterne_rouge.memory_bus import fetch_recent_memories

# Initialize OpenAI API key from environment
openai.api_key = os.getenv("OPENAI_API_KEY")


def generate_workout_adjustment(
    readiness_score: float,
    readiness_details: dict,
    ctl: float,
    atl: float,
    tsb: float,
    mission_cfg,
    memories_limit: int = 5,
    *,
    model: str | None = None,
) -> list[str]:
    """
    Generate workout adjustment using LLM, seeded with recent memories.

    Args:
        readiness_score: numeric readiness score from Oura.
        readiness_details: dict of all readiness contributor values.
        ctl: current Chronic Training Load.
        atl: current Acute Training Load.
        tsb: current Training Stress Balance.
        mission_cfg: your MissionConfig instance (to extract plan targets).
        memories_limit: how many past memories to include.
        model: Optional model name to pass to the LLM. If omitted, the
            default from ``call_llm`` will be used.

    Returns:
        List of GPT-written adjustment recommendation lines. Each line has leading hyphens and whitespace stripped.
    """
    # Build a structured 'plan' dict out of your mission config
    try:
        current_plan = mission_cfg.dict()
    except Exception:
        current_plan = {}

    # Aggregate all metrics together
    combined_metrics = {
        "readiness_score": readiness_score,
        **readiness_details,
        "ctl": ctl,
        "atl": atl,
        "tsb": tsb,
    }

    # Pull in recent memories to provide richer context
    recent_memories = fetch_recent_memories(limit=memories_limit)

    # Kick things off with a clear system prompt
    messages = [
        {
            "role": "system",
            "content": (
                "You are a smart cycling coach AI. Based on the mission targets, today's plan, "
                "and recent performance/readiness, propose any adjustments."
            ),
        }
    ]
    if recent_memories:
        mem_lines = [json.dumps(m) for m in recent_memories]
        messages.append(
            {
                "role": "system",
                "content": "Recent observations & decisions:\n" + "\n".join(mem_lines),
            }
        )

    # Now give the AI the current plan and fresh metrics
    user_content = (
        f"Mission plan:\n{current_plan}\n\n"
        f"Today's metrics:\n{combined_metrics}\n\n"
        "Please suggest workout modifications or validate the plan."
    )
    messages.append({"role": "user", "content": user_content})

    raw_response = call_llm(messages, model=model)

    # The LLM may return either a bullet list or a JSON array of strings.
    # Attempt JSON parsing first; fall back to bullet parsing if that fails.
    try:
        parsed = json.loads(raw_response)
        if isinstance(parsed, list):
            lines = [str(line).strip("- \t") for line in parsed if str(line).strip()]
            return lines
        raise ValueError("Invalid JSON response from LLM")
    except json.JSONDecodeError:
        # If the response doesn't look like a bullet list either, treat it as invalid
        if not raw_response.strip().startswith("-"):
            raise ValueError("Invalid JSON response from LLM")

    # Parse simple bullet/text list
    lines = parse_llm_list(raw_response)
    return lines


def parse_llm_list(raw_response: str) -> list[str]:
    """
    Parse the raw LLM response into a list of cleaned recommendation lines.

    Args:
        raw_response: The raw text response from the LLM.

    Returns:
        A list of non-empty, cleaned lines with bullets and extra whitespace removed.
    """
    lines = [
        line.lstrip("-0123456789. \t").strip()
        for line in raw_response.splitlines()
    ]
    return [line for line in lines if line]


def call_llm(
    messages: list[dict],
    model: str | None = None,
    temperature: float = 0.7,
    max_tokens: int = 512,
) -> str:
    """
    Send a chat completion request to the OpenAI API.

    Args:
        messages: A list of message dicts, each with 'role' ('system', 'user', 'assistant') and 'content'.
        model: The OpenAI model to use. Defaults to the value of the
            ``OPENAI_MODEL`` environment variable or ``"gpt-4"`` if unset.
        temperature: Sampling temperature (default 0.7).
        max_tokens: Maximum number of tokens in the response (default 512).

    Returns:
        The assistant's reply content.
    """
<<<<<<< HEAD
    if model is None:
        model = os.getenv("OPENAI_MODEL", "gpt-4")

    response = openai.resources.chat.completions.Completions.create(
=======
    response = openai.chat.completions.create(
>>>>>>> 5b722c37
        model=model,
        messages=messages,
        temperature=temperature,
        max_tokens=max_tokens,
    )
    content = response.choices[0].message.content
    return content<|MERGE_RESOLUTION|>--- conflicted
+++ resolved
@@ -136,14 +136,11 @@
     Returns:
         The assistant's reply content.
     """
-<<<<<<< HEAD
+    
     if model is None:
         model = os.getenv("OPENAI_MODEL", "gpt-4")
 
-    response = openai.resources.chat.completions.Completions.create(
-=======
     response = openai.chat.completions.create(
->>>>>>> 5b722c37
         model=model,
         messages=messages,
         temperature=temperature,
